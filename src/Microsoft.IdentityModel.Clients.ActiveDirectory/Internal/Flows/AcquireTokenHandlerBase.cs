﻿//----------------------------------------------------------------------
//
// Copyright (c) Microsoft Corporation.
// All rights reserved.
//
// This code is licensed under the MIT License.
//
// Permission is hereby granted, free of charge, to any person obtaining a copy
// of this software and associated documentation files(the "Software"), to deal
// in the Software without restriction, including without limitation the rights
// to use, copy, modify, merge, publish, distribute, sublicense, and / or sell
// copies of the Software, and to permit persons to whom the Software is
// furnished to do so, subject to the following conditions :
//
// The above copyright notice and this permission notice shall be included in
// all copies or substantial portions of the Software.
//
// THE SOFTWARE IS PROVIDED "AS IS", WITHOUT WARRANTY OF ANY KIND, EXPRESS OR
// IMPLIED, INCLUDING BUT NOT LIMITED TO THE WARRANTIES OF MERCHANTABILITY,
// FITNESS FOR A PARTICULAR PURPOSE AND NONINFRINGEMENT.IN NO EVENT SHALL THE
// AUTHORS OR COPYRIGHT HOLDERS BE LIABLE FOR ANY CLAIM, DAMAGES OR OTHER
// LIABILITY, WHETHER IN AN ACTION OF CONTRACT, TORT OR OTHERWISE, ARISING FROM,
// OUT OF OR IN CONNECTION WITH THE SOFTWARE OR THE USE OR OTHER DEALINGS IN
// THE SOFTWARE.
//
//------------------------------------------------------------------------------

using Microsoft.IdentityModel.Clients.ActiveDirectory.Internal.Flows;
using System;
using System.Collections.Generic;
using System.Globalization;
using System.Threading.Tasks;
using Microsoft.IdentityModel.Clients.ActiveDirectory.Internal.Cache;
using Microsoft.IdentityModel.Clients.ActiveDirectory.Internal.ClientCreds;
using Microsoft.IdentityModel.Clients.ActiveDirectory.Internal.Helpers;
using Microsoft.IdentityModel.Clients.ActiveDirectory.Internal.Http;
using Microsoft.IdentityModel.Clients.ActiveDirectory.Internal.Instance;
using Microsoft.IdentityModel.Clients.ActiveDirectory.Internal.OAuth2;
using Microsoft.IdentityModel.Clients.ActiveDirectory.Internal.Platform;

namespace Microsoft.IdentityModel.Clients.ActiveDirectory.Internal.Flows
{
    internal abstract class AcquireTokenHandlerBase
    {
        protected const string NullResource = "null_resource_as_optional";
        protected static readonly Task CompletedTask = Task.FromResult(false);
        private readonly TokenCache tokenCache;
        internal readonly IDictionary<string, string> brokerParameters;
        protected CacheQueryData CacheQueryData = new CacheQueryData();
        protected readonly BrokerHelper brokerHelper = new BrokerHelper();
        private AdalHttpClient client = null;
        protected PlatformInformation platformInformation = new PlatformInformation();

        protected AcquireTokenHandlerBase(RequestData requestData)
        {
            this.Authenticator = requestData.Authenticator;
            this.CallState = CreateCallState(this.Authenticator.CorrelationId);
            brokerHelper.CallState = this.CallState;

            var msg = string.Format(CultureInfo.CurrentCulture,
                "ADAL {0} with assembly version '{1}', file version '{2}' and informational version '{3}' is running...",
                platformInformation.GetProductName(), AdalIdHelper.GetAdalVersion(),
                AdalIdHelper.GetAssemblyFileVersion(), AdalIdHelper.GetAssemblyInformationalVersion());
            CallState.Logger.Information(null, msg);
            CallState.Logger.InformationPii(null, msg);

            msg = string.Format(CultureInfo.CurrentCulture,
                "=== Token Acquisition started: \n\tCacheType: {0}\n\tAuthentication Target: {1}\n\t",
                tokenCache != null
                    ? tokenCache.GetType().FullName +
                      string.Format(CultureInfo.CurrentCulture, " ({0} items)", tokenCache.Count)
                    : "null",
                requestData.SubjectType);
            if (InstanceDiscovery.IsWhitelisted(requestData.Authenticator.GetAuthorityHost()))
            {
                msg += string.Format(CultureInfo.CurrentCulture,
                    ", Authority Host: {0}",
                    requestData.Authenticator.GetAuthorityHost());
            }
            CallState.Logger.Information(CallState, msg);


            var piiMsg = string.Format(CultureInfo.CurrentCulture,
                "=== Token Acquisition started:\n\tAuthority: {0}\n\tResource: {1}\n\tClientId: {2}\n\tCacheType: {3}\n\tAuthentication Target: {4}\n\t",
                requestData.Authenticator.Authority, requestData.Resource, requestData.ClientKey.ClientId,
                (tokenCache != null)
                    ? tokenCache.GetType().FullName +
                      string.Format(CultureInfo.CurrentCulture, " ({0} items)", tokenCache.Count)
                    : "null",
                requestData.SubjectType);
            CallState.Logger.InformationPii(this.CallState, piiMsg);

            this.tokenCache = requestData.TokenCache;

            if (string.IsNullOrWhiteSpace(requestData.Resource))
            {
                throw new ArgumentNullException("resource");
            }

            this.Resource = (requestData.Resource != NullResource) ? requestData.Resource : null;
            this.ClientKey = requestData.ClientKey;
            this.TokenSubjectType = requestData.SubjectType;

            this.LoadFromCache = (tokenCache != null);
            this.StoreToCache = (tokenCache != null);
            this.SupportADFS = false;

            this.brokerParameters = new Dictionary<string, string>();
            brokerParameters[BrokerParameter.Authority] = requestData.Authenticator.Authority;
            brokerParameters[BrokerParameter.Resource] = requestData.Resource;
            brokerParameters[BrokerParameter.ClientId] = requestData.ClientKey.ClientId;
            brokerParameters[BrokerParameter.CorrelationId] = this.CallState.CorrelationId.ToString();
<<<<<<< HEAD
            brokerParameters[BrokerParameter.ClientVersion] = AdalIdHelper.GetClientVersion();
=======

            var adalVersion = AdalIdHelper.GetAdalVersion();
            if (AdalIdHelper.VersionNotDetermined.Equals(adalVersion))
            {
                adalVersion = AdalIdHelper.GetAssemblyFileVersion();
            }
            brokerParameters[BrokerParameter.ClientVersion] = adalVersion;
>>>>>>> 24802f4a

            this.ResultEx = null;

            CacheQueryData.ExtendedLifeTimeEnabled = requestData.ExtendedLifeTimeEnabled;
        }

        internal CallState CallState { get; set; }

        protected bool SupportADFS { get; set; }

        protected Authenticator Authenticator { get; set; }

        protected string Resource { get; set; }

        protected ClientKey ClientKey { get; private set; }

        protected AuthenticationResultEx ResultEx { get; set; }

        protected TokenSubjectType TokenSubjectType { get; private set; }

        protected string UniqueId { get; set; }

        protected string DisplayableId { get; set; }

        protected UserIdentifierType UserIdentifierType { get; set; }

        protected bool LoadFromCache { get; set; }

        protected bool StoreToCache { get; set; }

        public async Task<AuthenticationResult> RunAsync()
        {
            bool notifiedBeforeAccessCache = false;
            AuthenticationResultEx extendedLifetimeResultEx = null;

            try
            {
                await this.PreRunAsync().ConfigureAwait(false);

                if (this.LoadFromCache)
                {
                    var msg = "Loading from cache.";
                    CallState.Logger.Verbose(CallState, msg);
                    CallState.Logger.VerbosePii(CallState, msg);

                    CacheQueryData.Authority = Authenticator.Authority;
                    CacheQueryData.Resource = this.Resource;
                    CacheQueryData.ClientId = this.ClientKey.ClientId;
                    CacheQueryData.SubjectType = this.TokenSubjectType;
                    CacheQueryData.UniqueId = this.UniqueId;
                    CacheQueryData.DisplayableId = this.DisplayableId;

                    this.NotifyBeforeAccessCache();
                    notifiedBeforeAccessCache = true;
                    ResultEx = await this.tokenCache.LoadFromCacheAsync(CacheQueryData, this.CallState).ConfigureAwait(false);
                    extendedLifetimeResultEx = ResultEx;

                    if (ResultEx?.Result != null &&
                        ((ResultEx.Result.AccessToken == null && ResultEx.RefreshToken != null) ||
                         (ResultEx.Result.ExtendedLifeTimeToken && ResultEx.RefreshToken != null)))
                    {
                        ResultEx = await this.RefreshAccessTokenAsync(ResultEx).ConfigureAwait(false);
                        if (ResultEx != null && ResultEx.Exception == null)
                        {
                            notifiedBeforeAccessCache = await StoreResultExToCacheAsync(notifiedBeforeAccessCache).ConfigureAwait(false);
                        }
                    }
                }

                if (ResultEx == null || ResultEx.Exception != null)
                {
                    if (brokerHelper.CanInvokeBroker)
                    {
                        ResultEx = await brokerHelper.AcquireTokenUsingBrokerAsync(brokerParameters).ConfigureAwait(false);
                    }
                    else
                    {
                        await this.PreTokenRequestAsync().ConfigureAwait(false);
                        // check if broker app installation is required for authentication.
                        await CheckAndAcquireTokenUsingBrokerAsync().ConfigureAwait(false);
                    }

                    //broker token acquisition failed
                    if (ResultEx != null && ResultEx.Exception != null)
                    {
                        throw ResultEx.Exception;
                    }

                    await this.PostTokenRequestAsync(ResultEx).ConfigureAwait(false);
                    notifiedBeforeAccessCache = await StoreResultExToCacheAsync(notifiedBeforeAccessCache).ConfigureAwait(false);
                }

                await this.PostRunAsync(ResultEx.Result).ConfigureAwait(false);
                return ResultEx.Result;
            }
            catch (Exception ex)
            {
                CallState.Logger.Error(this.CallState, ex);
                CallState.Logger.ErrorPii(this.CallState, ex);
                if (client != null && client.Resiliency && extendedLifetimeResultEx != null)
                {
                    var msg = "Refreshing AT failed either due to one of these :- Internal Server Error,Gateway Timeout and Service Unavailable." +
                                       "Hence returning back stale AT";
                    CallState.Logger.Information(this.CallState, msg);
                    CallState.Logger.InformationPii(this.CallState, msg);

                    return extendedLifetimeResultEx.Result;
                }
                throw;
            }
            finally
            {
                if (notifiedBeforeAccessCache)
                {
                    this.NotifyAfterAccessCache();
                }
            }
        }

        private async Task<bool> StoreResultExToCacheAsync(bool notifiedBeforeAccessCache)
        {
            if (this.StoreToCache)
            {
                if (!notifiedBeforeAccessCache)
                {
                    this.NotifyBeforeAccessCache();
                    notifiedBeforeAccessCache = true;
                }

                await this.tokenCache.StoreToCacheAsync(ResultEx, this.Authenticator.Authority, this.Resource,
                    this.ClientKey.ClientId, this.TokenSubjectType, this.CallState).ConfigureAwait(false);
            }
            return notifiedBeforeAccessCache;
        }

        private async Task CheckAndAcquireTokenUsingBrokerAsync()
        {
            if (this.BrokerInvocationRequired())
            {
                ResultEx = await brokerHelper.AcquireTokenUsingBrokerAsync(brokerParameters).ConfigureAwait(false);
            }
            else
            {
                ResultEx = await this.SendTokenRequestAsync().ConfigureAwait(false);
            }
        }

        protected virtual void UpdateBrokerParameters(IDictionary<string, string> parameters)
        {
        }

        protected virtual bool BrokerInvocationRequired()
        {
            return false;
        }

        public static CallState CreateCallState(Guid correlationId)
        {
            correlationId = (correlationId != Guid.Empty) ? correlationId : Guid.NewGuid();
            return new CallState(correlationId);
        }

        protected virtual Task PostRunAsync(AuthenticationResult result)
        {
            LogReturnedToken(result);

            return CompletedTask;
        }

        protected virtual async Task PreRunAsync()
        {
            await this.Authenticator.UpdateFromTemplateAsync(this.CallState).ConfigureAwait(false);
            this.ValidateAuthorityType();
        }

        protected virtual Task PreTokenRequestAsync()
        {
            return CompletedTask;
        }
        
        protected async Task UpdateAuthorityAsync(string updatedAuthority)
        {
            if(!Authenticator.Authority.Equals(updatedAuthority))
            {
                await Authenticator.UpdateAuthorityAsync(updatedAuthority, this.CallState).ConfigureAwait(false);
                this.ValidateAuthorityType();
            }
        }

        protected virtual async Task PostTokenRequestAsync(AuthenticationResultEx resultEx)
        {
            // if broker returned Authority update Authentiator
            if(!string.IsNullOrEmpty(resultEx.Result.Authority))
            {
                await UpdateAuthorityAsync(resultEx.Result.Authority).ConfigureAwait(false);
            }

            this.Authenticator.UpdateTenantId(resultEx.Result.TenantId);

            resultEx.Result.Authority = Authenticator.Authority;
        }

        protected abstract void AddAditionalRequestParameters(DictionaryRequestParameters requestParameters);

        protected virtual async Task<AuthenticationResultEx> SendTokenRequestAsync()
        {
            var requestParameters = new DictionaryRequestParameters(this.Resource, this.ClientKey);
            this.AddAditionalRequestParameters(requestParameters);
            return await this.SendHttpMessageAsync(requestParameters).ConfigureAwait(false);
        }

        protected async Task<AuthenticationResultEx> SendTokenRequestByRefreshTokenAsync(string refreshToken)
        {
            var requestParameters = new DictionaryRequestParameters(this.Resource, this.ClientKey);
            requestParameters[OAuthParameter.GrantType] = OAuthGrantType.RefreshToken;
            requestParameters[OAuthParameter.RefreshToken] = refreshToken;
            requestParameters[OAuthParameter.Scope] = OAuthValue.ScopeOpenId;

            AuthenticationResultEx result = await this.SendHttpMessageAsync(requestParameters).ConfigureAwait(false);

            if (result.RefreshToken == null)
            {
                result.RefreshToken = refreshToken;

                var msg = "Refresh token was missing from the token refresh response, so the refresh token in the request is returned instead";
                CallState.Logger.Verbose(this.CallState, msg);
                CallState.Logger.VerbosePii(this.CallState, msg);
            }

            return result;
        }

        private async Task<AuthenticationResultEx> RefreshAccessTokenAsync(AuthenticationResultEx result)
        {
            AuthenticationResultEx newResultEx = null;

            if (this.Resource != null)
            {
                var msg = "Refreshing access token...";
                CallState.Logger.Verbose(this.CallState, msg);
                CallState.Logger.VerbosePii(this.CallState, msg);

                try
                {
                    newResultEx = await this.SendTokenRequestByRefreshTokenAsync(result.RefreshToken)
                        .ConfigureAwait(false);
                    this.Authenticator.UpdateTenantId(result.Result.TenantId);

                    newResultEx.Result.Authority = Authenticator.Authority;

                    if (newResultEx.Result.IdToken == null)
                    {
                        // If Id token is not returned by token endpoint when refresh token is redeemed, we should copy tenant and user information from the cached token.
                        newResultEx.Result.UpdateTenantAndUserInfo(result.Result.TenantId, result.Result.IdToken,
                            result.Result.UserInfo);
                    }
                }
                catch (AdalException ex)
                {
                    AdalServiceException serviceException = ex as AdalServiceException;
                    if (serviceException != null && serviceException.ErrorCode == "invalid_request")
                    {
                        throw new AdalServiceException(
                            AdalError.FailedToRefreshToken,
                            AdalErrorMessage.FailedToRefreshToken + ". " + serviceException.Message,
                            serviceException.ServiceErrorCodes,
                            serviceException);
                    }
                    newResultEx = new AuthenticationResultEx {Exception = ex};
                }
            }

            return newResultEx;
        }

        private async Task<AuthenticationResultEx> SendHttpMessageAsync(IRequestParameters requestParameters)
        {
            client = new AdalHttpClient(this.Authenticator.TokenUri, this.CallState)
                {Client = {BodyParameters = requestParameters}};
            TokenResponse tokenResponse = await client.GetResponseAsync<TokenResponse>().ConfigureAwait(false);
            return tokenResponse.GetResult();
        }

        private void NotifyBeforeAccessCache()
        {
            this.tokenCache.OnBeforeAccess(new TokenCacheNotificationArgs
            {
                TokenCache = this.tokenCache,
                Resource = this.Resource,
                ClientId = this.ClientKey.ClientId,
                UniqueId = this.UniqueId,
                DisplayableId = this.DisplayableId
            });
        }

        private void NotifyAfterAccessCache()
        {
            this.tokenCache.OnAfterAccess(new TokenCacheNotificationArgs
            {
                TokenCache = this.tokenCache,
                Resource = this.Resource,
                ClientId = this.ClientKey.ClientId,
                UniqueId = this.UniqueId,
                DisplayableId = this.DisplayableId
            });
        }

        private void LogReturnedToken(AuthenticationResult result)
        {
            if (result.AccessToken != null)
            {
                var accessTokenHash = CryptographyHelper.CreateSha256Hash(result.AccessToken);

                var msg = string.Format(CultureInfo.CurrentCulture,
                    "=== Token Acquisition finished successfully. An access token was returned: Expiration Time: {0}",
                    result.ExpiresOn);
                CallState.Logger.Information(CallState, msg);

                var piiMsg = msg + string.Format(CultureInfo.CurrentCulture, "Access Token Hash: {0}\n\t User id: {1}",
                                 accessTokenHash,
                                 result.UserInfo != null
                                     ? result.UserInfo.UniqueId
                                     : "null");
                CallState.Logger.InformationPii(CallState, piiMsg);
            }
        }

        protected void ValidateAuthorityType()
        {
            if (!this.SupportADFS && this.Authenticator.AuthorityType == AuthorityType.ADFS)
            {
                throw new AdalException(AdalError.InvalidAuthorityType,
                    string.Format(CultureInfo.InvariantCulture, AdalErrorMessage.InvalidAuthorityTypeTemplate,
                        this.Authenticator.Authority));
            }
        }
    }
}<|MERGE_RESOLUTION|>--- conflicted
+++ resolved
@@ -110,17 +110,7 @@
             brokerParameters[BrokerParameter.Resource] = requestData.Resource;
             brokerParameters[BrokerParameter.ClientId] = requestData.ClientKey.ClientId;
             brokerParameters[BrokerParameter.CorrelationId] = this.CallState.CorrelationId.ToString();
-<<<<<<< HEAD
             brokerParameters[BrokerParameter.ClientVersion] = AdalIdHelper.GetClientVersion();
-=======
-
-            var adalVersion = AdalIdHelper.GetAdalVersion();
-            if (AdalIdHelper.VersionNotDetermined.Equals(adalVersion))
-            {
-                adalVersion = AdalIdHelper.GetAssemblyFileVersion();
-            }
-            brokerParameters[BrokerParameter.ClientVersion] = adalVersion;
->>>>>>> 24802f4a
 
             this.ResultEx = null;
 
