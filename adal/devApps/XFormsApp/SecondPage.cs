--- conflicted
+++ resolved
@@ -69,19 +69,15 @@
 
             var clearAllCacheButton = new Button
             {
-<<<<<<< HEAD
                 Text = "Clear All Cache"
-=======
-                Text = "Clear Cache",
                 AutomationId = "clearCache"
             };
 
             testResult = new Label()
             {
-                Text = "Succsess:",
+                Text = "Success:",
                 VerticalOptions = LayoutOptions.FillAndExpand,
                 AutomationId = "testResult"
->>>>>>> e630d6ae
             };
 
             result = new Label()
