--- conflicted
+++ resolved
@@ -182,13 +182,8 @@
             {
                 AuthenticationResult result =
                     await
-<<<<<<< HEAD
                         ctx.AcquireTokenAsync("https://graph.microsoft.com", "b583b6cb-f44c-48b7-93b2-29365b363784",
                             new Uri("https://todolistclient"),
-=======
-                        ctx.AcquireTokenAsync("https://graph.microsoft.com", "d3590ed6-52b3-4102-aeff-aad2292ab01c",
-                            new Uri("urn:ietf:wg:oauth:2.0:oob"),
->>>>>>> fc21380e
                             Parameters).ConfigureAwait(false);
                 output = "Signed in User - " + result.UserInfo.DisplayableId;
                 accessToken = result.AccessToken;
@@ -201,12 +196,8 @@
             {
                 Device.BeginInvokeOnMainThread(() =>
                 {
-<<<<<<< HEAD
                     this.testResult.Text = string.IsNullOrWhiteSpace(accessToken) ? "Succsess: False" : "Succsess: True";
                     //this.testResult.Text = "Succsess: True";
-=======
-                    this.testResult.Text = string.IsNullOrWhiteSpace(accessToken) ? "Success: False" : "Success: True";
->>>>>>> fc21380e
                     this.result.Text += "Result : " + output;
 
                     this.result.Text += "Logs : " + DrainLogs();
