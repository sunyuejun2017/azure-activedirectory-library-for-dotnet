﻿<?xml version="1.0" encoding="utf-8"?>
<Project ToolsVersion="4.0" DefaultTargets="Build" xmlns="http://schemas.microsoft.com/developer/msbuild/2003">
  <PropertyGroup>
    <Configuration Condition=" '$(Configuration)' == '' ">Debug</Configuration>
    <Platform Condition=" '$(Platform)' == '' ">AnyCPU</Platform>
    <ProductVersion>8.0.30703</ProductVersion>
    <SchemaVersion>2.0</SchemaVersion>
    <ProjectGuid>{FA4CAEEC-DA6A-493B-90B7-E17A20A61600}</ProjectGuid>
    <ProjectTypeGuids>{EFBA0AD7-5A72-4C68-AF49-83D382785DCF};{FAE04EC0-301F-11D3-BF4B-00C04F79EFBC}</ProjectTypeGuids>
    <OutputType>Library</OutputType>
    <AppDesignerFolder>Properties</AppDesignerFolder>
    <RootNamespace>XFormsApp.Droid</RootNamespace>
    <AssemblyName>XFormsApp.Android</AssemblyName>
    <FileAlignment>512</FileAlignment>
    <AndroidApplication>true</AndroidApplication>
    <AndroidResgenFile>Resources\Resource.Designer.cs</AndroidResgenFile>
    <GenerateSerializationAssemblies>Off</GenerateSerializationAssemblies>
    <AndroidManifest>Properties\AndroidManifest.xml</AndroidManifest>
    <AndroidUseLatestPlatformSdk>false</AndroidUseLatestPlatformSdk>
    <TargetFrameworkVersion>v8.1</TargetFrameworkVersion>
    <AndroidStoreUncompressedFileExtensions />
    <MandroidI18n />
    <JavaMaximumHeapSize />
    <JavaOptions />
  </PropertyGroup>
  <PropertyGroup Condition=" '$(Configuration)|$(Platform)' == 'Debug|AnyCPU' ">
    <DebugSymbols>True</DebugSymbols>
    <DebugType>full</DebugType>
    <Optimize>false</Optimize>
    <OutputPath>bin\Debug\</OutputPath>
    <DefineConstants>DEBUG;TRACE</DefineConstants>
    <ErrorReport>prompt</ErrorReport>
    <WarningLevel>4</WarningLevel>
<<<<<<< HEAD
    <AndroidUseSharedRuntime>false</AndroidUseSharedRuntime>
    <AndroidLinkMode>Full</AndroidLinkMode>
    <AndroidLinkSkip />
    <EmbedAssembliesIntoApk>true</EmbedAssembliesIntoApk>
=======
    <AndroidUseSharedRuntime>False</AndroidUseSharedRuntime>
    <AndroidLinkMode>Full</AndroidLinkMode>
    <AndroidLinkSkip />
    <EmbedAssembliesIntoApk>True</EmbedAssembliesIntoApk>
>>>>>>> fc21380e
    <BundleAssemblies>False</BundleAssemblies>
    <AndroidCreatePackagePerAbi>False</AndroidCreatePackagePerAbi>
    <AndroidSupportedAbis>armeabi,armeabi-v7a,x86</AndroidSupportedAbis>
    <AndroidStoreUncompressedFileExtensions />
    <MandroidI18n />
    <Debugger>.Net (Xamarin)</Debugger>
    <AndroidEnableMultiDex>false</AndroidEnableMultiDex>
    <DevInstrumentationEnabled>True</DevInstrumentationEnabled>
    <TreatWarningsAsErrors>true</TreatWarningsAsErrors>
  </PropertyGroup>
  <PropertyGroup Condition=" '$(Configuration)|$(Platform)' == 'Release|AnyCPU' ">
    <DebugType>pdbonly</DebugType>
    <Optimize>true</Optimize>
    <OutputPath>bin\Release\</OutputPath>
    <DefineConstants>TRACE</DefineConstants>
    <ErrorReport>prompt</ErrorReport>
    <WarningLevel>4</WarningLevel>
    <AndroidUseSharedRuntime>False</AndroidUseSharedRuntime>
    <AndroidLinkMode>SdkOnly</AndroidLinkMode>
    <TreatWarningsAsErrors>true</TreatWarningsAsErrors>
  </PropertyGroup>
  <PropertyGroup Condition="'$(Configuration)|$(Platform)' == 'Appveyor|AnyCPU'">
    <OutputPath>bin\Appveyor\</OutputPath>
  </PropertyGroup>
  <ItemGroup>
    <Reference Include="Mono.Android, Version=0.0.0.0, Culture=neutral, PublicKeyToken=84e04ff9cfb79065, processorArchitecture=MSIL">
      <Private>False</Private>
    </Reference>
    <Reference Include="System" />
    <Reference Include="System.Threading.Tasks" />
    <Reference Include="System.Core" />
    <Reference Include="System.ObjectModel" />
    <Reference Include="System.Runtime" />
    <Reference Include="System.Xml.Linq" />
    <Reference Include="System.Xml" />
  </ItemGroup>
  <ItemGroup>
    <Compile Include="MainActivity.cs" />
    <Compile Include="Resources\Resource.Designer.cs" />
    <Compile Include="Properties\AssemblyInfo.cs" />
    <Compile Include="SecondPageRenderer.cs" />
  </ItemGroup>
  <ItemGroup>
    <None Include="Resources\AboutResources.txt" />
    <None Include="Assets\AboutAssets.txt" />
  </ItemGroup>
  <ItemGroup>
    <AndroidResource Include="Resources\drawable\icon.png" />
    <AndroidResource Include="Resources\drawable-hdpi\icon.png" />
    <AndroidResource Include="Resources\drawable-xhdpi\icon.png" />
    <AndroidResource Include="Resources\drawable-xxhdpi\icon.png" />
  </ItemGroup>
  <ItemGroup>
    <None Include="Properties\AndroidManifest.xml" />
  </ItemGroup>
  <ItemGroup>
    <PackageReference Include="Xamarin.Android.Support.V4" Version="27.0.2" />
    <PackageReference Include="Xamarin.Android.Support.Compat" Version="27.0.2" />
    <PackageReference Include="Xamarin.Android.Support.Design" Version="27.0.2" />
    <PackageReference Include="Xamarin.Android.Support.Core.UI" Version="27.0.2" />
    <PackageReference Include="Xamarin.Android.Support.v7.CardView" Version="27.0.2" />
    <PackageReference Include="Xamarin.Android.Support.Annotations" Version="27.0.2" />
    <PackageReference Include="Xamarin.Android.Support.Core.Utils" Version="27.0.2" />
    <PackageReference Include="Xamarin.Android.Support.v7.AppCompat" Version="27.0.2" />
    <PackageReference Include="Xamarin.Android.Support.v7.MediaRouter" Version="27.0.2" />
    <PackageReference Include="Xamarin.Android.Support.v7.Palette" Version="27.0.2" />
  </ItemGroup>
  <ItemGroup>
    <PackageReference Include="StrongNamer">
      <Version>0.0.6</Version>
    </PackageReference>
    <ProjectReference Include="..\..\src\Microsoft.IdentityModel.Clients.ActiveDirectory\Microsoft.IdentityModel.Clients.ActiveDirectory.csproj">
      <Project>{aece489d-9ed4-442d-8d8f-0f383aebb781}</Project>
      <Name>Microsoft.IdentityModel.Clients.ActiveDirectory</Name>
    </ProjectReference>
    <ProjectReference Include="..\XFormsApp\XFormsApp.csproj">
      <Project>{856ea096-2283-49b6-b2cd-5c603551d150}</Project>
      <Name>XFormsApp</Name>
    </ProjectReference>
  </ItemGroup>
  <Import Project="$(MSBuildExtensionsPath)\Xamarin\Android\Xamarin.Android.CSharp.targets" />
</Project><|MERGE_RESOLUTION|>--- conflicted
+++ resolved
@@ -31,17 +31,10 @@
     <DefineConstants>DEBUG;TRACE</DefineConstants>
     <ErrorReport>prompt</ErrorReport>
     <WarningLevel>4</WarningLevel>
-<<<<<<< HEAD
-    <AndroidUseSharedRuntime>false</AndroidUseSharedRuntime>
-    <AndroidLinkMode>Full</AndroidLinkMode>
-    <AndroidLinkSkip />
-    <EmbedAssembliesIntoApk>true</EmbedAssembliesIntoApk>
-=======
     <AndroidUseSharedRuntime>False</AndroidUseSharedRuntime>
     <AndroidLinkMode>Full</AndroidLinkMode>
     <AndroidLinkSkip />
     <EmbedAssembliesIntoApk>True</EmbedAssembliesIntoApk>
->>>>>>> fc21380e
     <BundleAssemblies>False</BundleAssemblies>
     <AndroidCreatePackagePerAbi>False</AndroidCreatePackagePerAbi>
     <AndroidSupportedAbis>armeabi,armeabi-v7a,x86</AndroidSupportedAbis>
