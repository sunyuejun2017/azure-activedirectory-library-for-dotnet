--- conflicted
+++ resolved
@@ -690,11 +690,7 @@
 
             //whitelisted authority
             context = new AuthenticationContext(TestConstants.DefaultAuthorityCommonTenant, true);
-<<<<<<< HEAD
             context.TokenCache.Clear(); // need to reset cache before starting utest.
-=======
-            context.TokenCache.Clear();
->>>>>>> 8a88ef40
             result =
                 await
                     context.AcquireTokenAsync(TestConstants.DefaultResource, TestConstants.DefaultClientId,
